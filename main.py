--- conflicted
+++ resolved
@@ -302,12 +302,7 @@
 
     # Constants for the algorithm
     SEARCH_STEPS = 32
-<<<<<<< HEAD
-    MAX_PROFIT_MULT = np.float64(8.0)
-    N_PACKAGES = 10_000
-=======
     MAX_PROFIT_MULT = np.float64(4.0)
->>>>>>> fa18a948
     STOP_MAX_MEAN_CHANGE = 0.01
     STOP_AFTER = 10 # The mean did not change by more than 'STOP_MAX_MEAN_CHANGE' for this amount of times, so stop learning.
 
